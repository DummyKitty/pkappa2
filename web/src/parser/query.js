// Generated automatically by nearley, version 2.20.1
// http://github.com/Hardmath123/nearley
(function () {
function id(x) { return x[0]; }

/* eslint-disable */
/* prettier-ignore */
const moo = require("moo");

const lexer = moo.compile({
    ws: {match: /[ \t\n\r]+/, lineBreaks: true},
    value: [
        {match: /[:=]"(?:[^"]*|"")*"/, value: x => x.slice(2, -1)},
        {match: /[:=]"(?:[^"]*|"")*/, value: x => x.slice(2)},
        {match: /[:=](?:(?:[^"\\ \t\n\r]|\\.)(?:[^\\ \t\n\r]|\\.)*)?(?:[^)\\ \t\n\r]|\\.)/, value: x => x.slice(1)},
        {match: /[:=]/, value: () => null},
    ],
<<<<<<< HEAD
    lparen: "(",
    rparen: ")",
    subquery: { match: /@[a-z0-9]+:/, value: (x) => x.slice(1, -1) },
    converter: { match: /\.[a-z0-9]*/, value: (x) => x.slice(1) },
=======
    lparen: '(',
    rparen: ')',
    subquery: {match: /@[a-z0-9]+:/, value: x => x.slice(1, -1)},
>>>>>>> 760d731b
    negation: /[!-]/,
    keyword_or_error: {match: /[a-zA-Z]+/, error: true, type: moo.keywords({
        kw: ['id', 'tag', 'service', 'mark', 'generated', 'protocol', 'ftime', 'ltime', 'time', 'cdata', 'sdata', 'data', 'cport', 'sport', 'port', 'chost', 'shost', 'host', 'cbytes', 'sbytes', 'bytes', 'sort', 'limit', 'group'],
        'kw_or': 'or',
        'kw_and': 'and',
        'kw_then': 'then',
    })},
});
var grammar = {
    Lexer: lexer,
    ParserRules: [
<<<<<<< HEAD
      {
        name: "queryRoot$ebnf$1",
        symbols: [lexer.has("ws") ? { type: "ws" } : ws],
        postprocess: id,
      },
      {
        name: "queryRoot$ebnf$1",
        symbols: [],
        postprocess: function (d) {
          return null;
        },
      },
      {
        name: "queryRoot",
        symbols: ["queryOrCondition", "queryRoot$ebnf$1"],
        postprocess: id,
      },
      {
        name: "queryOrCondition",
        symbols: [
          "queryOrCondition",
          lexer.has("ws") ? { type: "ws" } : ws,
          lexer.has("kw_or") ? { type: "kw_or" } : kw_or,
          lexer.has("ws") ? { type: "ws" } : ws,
          "queryAndCondition",
        ],
        postprocess: (d) =>
          d.length > 1
            ? { type: "logic", op: "or", expressions: [d[0], d[4]] }
            : d[0],
      },
      {
        name: "queryOrCondition",
        symbols: ["queryAndCondition"],
        postprocess: id,
      },
      {
        name: "queryAndCondition$ebnf$1$subexpression$1",
        symbols: [
          lexer.has("kw_and") ? { type: "kw_and" } : kw_and,
          lexer.has("ws") ? { type: "ws" } : ws,
        ],
      },
      {
        name: "queryAndCondition$ebnf$1",
        symbols: ["queryAndCondition$ebnf$1$subexpression$1"],
        postprocess: id,
      },
      {
        name: "queryAndCondition$ebnf$1",
        symbols: [],
        postprocess: function (d) {
          return null;
        },
      },
      {
        name: "queryAndCondition",
        symbols: [
          "queryAndCondition",
          lexer.has("ws") ? { type: "ws" } : ws,
          "queryAndCondition$ebnf$1",
          "queryThenCondition",
        ],
        postprocess: (d) =>
          d.length > 1
            ? { type: "logic", op: "and", expressions: [d[0], d[3]] }
            : d[0],
      },
      {
        name: "queryAndCondition",
        symbols: ["queryThenCondition"],
        postprocess: id,
      },
      {
        name: "queryThenCondition",
        symbols: [
          "queryThenCondition",
          lexer.has("ws") ? { type: "ws" } : ws,
          lexer.has("kw_then") ? { type: "kw_then" } : kw_then,
          lexer.has("ws") ? { type: "ws" } : ws,
          "queryCondition",
        ],
        postprocess: (d) =>
          d.length > 1
            ? { type: "logic", op: "sequence", expressions: [d[0], d[4]] }
            : d[0],
      },
      {
        name: "queryThenCondition",
        symbols: ["queryCondition"],
        postprocess: id,
      },
      {
        name: "queryCondition",
        symbols: [
          lexer.has("negation") ? { type: "negation" } : negation,
          "queryCondition",
        ],
        postprocess: function (d) {
          return { type: "not", expression: d[1] };
        },
      },
      {
        name: "queryCondition$ebnf$1",
        symbols: [lexer.has("ws") ? { type: "ws" } : ws],
        postprocess: id,
      },
      {
        name: "queryCondition$ebnf$1",
        symbols: [],
        postprocess: function (d) {
          return null;
        },
      },
      {
        name: "queryCondition$ebnf$2",
        symbols: [lexer.has("ws") ? { type: "ws" } : ws],
        postprocess: id,
      },
      {
        name: "queryCondition$ebnf$2",
        symbols: [],
        postprocess: function (d) {
          return null;
        },
      },
      {
        name: "queryCondition",
        symbols: [
          lexer.has("lparen") ? { type: "lparen" } : lparen,
          "queryCondition$ebnf$1",
          "queryOrCondition",
          "queryCondition$ebnf$2",
          lexer.has("rparen") ? { type: "rparen" } : rparen,
        ],
        postprocess: function (d) {
          return { type: "subquery", expression: d[2] };
        },
      },
      {
        name: "queryCondition$ebnf$3",
        symbols: [lexer.has("subquery") ? { type: "subquery" } : subquery],
        postprocess: id,
      },
      {
        name: "queryCondition$ebnf$3",
        symbols: [],
        postprocess: function (d) {
          return null;
        },
      },
      {
        name: "queryCondition$ebnf$4",
        symbols: [lexer.has("converter") ? { type: "converter" } : converter],
        postprocess: id,
      },
      {
        name: "queryCondition$ebnf$4",
        symbols: [],
        postprocess: function (d) {
          return null;
        },
      },
      {
        name: "queryCondition$ebnf$5",
        symbols: [lexer.has("value") ? { type: "value" } : value],
        postprocess: id,
      },
      {
        name: "queryCondition$ebnf$5",
        symbols: [],
        postprocess: function (d) {
          return null;
        },
      },
      {
        name: "queryCondition",
        symbols: [
          "queryCondition$ebnf$3",
          lexer.has("kw") ? { type: "kw" } : kw,
          "queryCondition$ebnf$4",
          "queryCondition$ebnf$5",
        ],
        postprocess: function (d) {
          return {
            type: "expression",
            subquery_var: d[0],
            keyword: d[1],
            converter: d[2],
            value: d[3],
          };
        },
      },
      {
        name: "queryCondition$ebnf$6",
        symbols: [lexer.has("converter") ? { type: "converter" } : converter],
        postprocess: id,
      },
      {
        name: "queryCondition$ebnf$6",
        symbols: [],
        postprocess: function (d) {
          return null;
        },
      },
      {
        name: "queryCondition$ebnf$7",
        symbols: [lexer.has("value") ? { type: "value" } : value],
        postprocess: id,
      },
      {
        name: "queryCondition$ebnf$7",
        symbols: [],
        postprocess: function (d) {
          return null;
        },
      },
      {
        name: "queryCondition$ebnf$8",
        symbols: [lexer.has("ws") ? { type: "ws" } : ws],
        postprocess: id,
      },
      {
        name: "queryCondition$ebnf$8",
        symbols: [],
        postprocess: function (d) {
          return null;
        },
      },
      {
        name: "queryCondition",
        symbols: [
          lexer.has("keyword_or_error")
            ? { type: "keyword_or_error" }
            : keyword_or_error,
          "queryCondition$ebnf$6",
          "queryCondition$ebnf$7",
          "queryCondition$ebnf$8",
        ],
        postprocess: function (d) {
          return { type: "error", expression: d[0] };
        },
      },
    ],
    ParserStart: "queryRoot",
  };
  if (typeof module !== "undefined" && typeof module.exports !== "undefined") {
    module.exports = grammar;
  } else {
    window.grammar = grammar;
  }
=======
    {"name": "queryRoot$ebnf$1", "symbols": [(lexer.has("ws") ? {type: "ws"} : ws)], "postprocess": id},
    {"name": "queryRoot$ebnf$1", "symbols": [], "postprocess": function(d) {return null;}},
    {"name": "queryRoot", "symbols": ["queryOrCondition", "queryRoot$ebnf$1"], "postprocess": id},
    {"name": "queryOrCondition", "symbols": ["queryOrCondition", (lexer.has("ws") ? {type: "ws"} : ws), (lexer.has("kw_or") ? {type: "kw_or"} : kw_or), (lexer.has("ws") ? {type: "ws"} : ws), "queryAndCondition"], "postprocess": (d) => d.length > 1 ? {'type': 'logic', 'op': 'or', 'expressions': [d[0], d[4]]} : d[0]},
    {"name": "queryOrCondition", "symbols": ["queryAndCondition"], "postprocess": id},
    {"name": "queryAndCondition$ebnf$1$subexpression$1", "symbols": [(lexer.has("kw_and") ? {type: "kw_and"} : kw_and), (lexer.has("ws") ? {type: "ws"} : ws)]},
    {"name": "queryAndCondition$ebnf$1", "symbols": ["queryAndCondition$ebnf$1$subexpression$1"], "postprocess": id},
    {"name": "queryAndCondition$ebnf$1", "symbols": [], "postprocess": function(d) {return null;}},
    {"name": "queryAndCondition", "symbols": ["queryAndCondition", (lexer.has("ws") ? {type: "ws"} : ws), "queryAndCondition$ebnf$1", "queryThenCondition"], "postprocess": (d) => d.length > 1 ? {'type': 'logic', 'op': 'and', 'expressions': [d[0], d[3]]} : d[0]},
    {"name": "queryAndCondition", "symbols": ["queryThenCondition"], "postprocess": id},
    {"name": "queryThenCondition", "symbols": ["queryThenCondition", (lexer.has("ws") ? {type: "ws"} : ws), (lexer.has("kw_then") ? {type: "kw_then"} : kw_then), (lexer.has("ws") ? {type: "ws"} : ws), "queryCondition"], "postprocess": (d) => d.length > 1 ? {'type': 'logic', 'op': 'sequence', 'expressions': [d[0], d[4]]} : d[0]},
    {"name": "queryThenCondition", "symbols": ["queryCondition"], "postprocess": id},
    {"name": "queryCondition", "symbols": [(lexer.has("negation") ? {type: "negation"} : negation), "queryCondition"], "postprocess": function(d) {return {'type': 'not', 'expression': d[1]};}},
    {"name": "queryCondition$ebnf$1", "symbols": [(lexer.has("ws") ? {type: "ws"} : ws)], "postprocess": id},
    {"name": "queryCondition$ebnf$1", "symbols": [], "postprocess": function(d) {return null;}},
    {"name": "queryCondition$ebnf$2", "symbols": [(lexer.has("ws") ? {type: "ws"} : ws)], "postprocess": id},
    {"name": "queryCondition$ebnf$2", "symbols": [], "postprocess": function(d) {return null;}},
    {"name": "queryCondition", "symbols": [(lexer.has("lparen") ? {type: "lparen"} : lparen), "queryCondition$ebnf$1", "queryOrCondition", "queryCondition$ebnf$2", (lexer.has("rparen") ? {type: "rparen"} : rparen)], "postprocess": function(d) {return {'type': 'subquery', 'expression': d[2]};}},
    {"name": "queryCondition$ebnf$3", "symbols": [(lexer.has("subquery") ? {type: "subquery"} : subquery)], "postprocess": id},
    {"name": "queryCondition$ebnf$3", "symbols": [], "postprocess": function(d) {return null;}},
    {"name": "queryCondition$ebnf$4", "symbols": [(lexer.has("value") ? {type: "value"} : value)], "postprocess": id},
    {"name": "queryCondition$ebnf$4", "symbols": [], "postprocess": function(d) {return null;}},
    {"name": "queryCondition", "symbols": ["queryCondition$ebnf$3", (lexer.has("kw") ? {type: "kw"} : kw), "queryCondition$ebnf$4"], "postprocess": function(d) {return {'type': 'expression', 'subquery_var':d[0], 'keyword':d[1], 'value': d[2]};}},
    {"name": "queryCondition$ebnf$5", "symbols": [(lexer.has("value") ? {type: "value"} : value)], "postprocess": id},
    {"name": "queryCondition$ebnf$5", "symbols": [], "postprocess": function(d) {return null;}},
    {"name": "queryCondition$ebnf$6", "symbols": [(lexer.has("ws") ? {type: "ws"} : ws)], "postprocess": id},
    {"name": "queryCondition$ebnf$6", "symbols": [], "postprocess": function(d) {return null;}},
    {"name": "queryCondition", "symbols": [(lexer.has("keyword_or_error") ? {type: "keyword_or_error"} : keyword_or_error), "queryCondition$ebnf$5", "queryCondition$ebnf$6"], "postprocess": function(d) {return {'type': 'error', 'expression': d[0]};}}
]
  , ParserStart: "queryRoot"
}
if (typeof module !== 'undefined'&& typeof module.exports !== 'undefined') {
   module.exports = grammar;
} else {
   window.grammar = grammar;
}
>>>>>>> 760d731b
})();<|MERGE_RESOLUTION|>--- conflicted
+++ resolved
@@ -15,16 +15,10 @@
         {match: /[:=](?:(?:[^"\\ \t\n\r]|\\.)(?:[^\\ \t\n\r]|\\.)*)?(?:[^)\\ \t\n\r]|\\.)/, value: x => x.slice(1)},
         {match: /[:=]/, value: () => null},
     ],
-<<<<<<< HEAD
-    lparen: "(",
-    rparen: ")",
-    subquery: { match: /@[a-z0-9]+:/, value: (x) => x.slice(1, -1) },
-    converter: { match: /\.[a-z0-9]*/, value: (x) => x.slice(1) },
-=======
     lparen: '(',
     rparen: ')',
     subquery: {match: /@[a-z0-9]+:/, value: x => x.slice(1, -1)},
->>>>>>> 760d731b
+    converter: {match: /\.[a-z0-9]*/, value: x => x.slice(1)},
     negation: /[!-]/,
     keyword_or_error: {match: /[a-zA-Z]+/, error: true, type: moo.keywords({
         kw: ['id', 'tag', 'service', 'mark', 'generated', 'protocol', 'ftime', 'ltime', 'time', 'cdata', 'sdata', 'data', 'cport', 'sport', 'port', 'chost', 'shost', 'host', 'cbytes', 'sbytes', 'bytes', 'sort', 'limit', 'group'],
@@ -36,259 +30,6 @@
 var grammar = {
     Lexer: lexer,
     ParserRules: [
-<<<<<<< HEAD
-      {
-        name: "queryRoot$ebnf$1",
-        symbols: [lexer.has("ws") ? { type: "ws" } : ws],
-        postprocess: id,
-      },
-      {
-        name: "queryRoot$ebnf$1",
-        symbols: [],
-        postprocess: function (d) {
-          return null;
-        },
-      },
-      {
-        name: "queryRoot",
-        symbols: ["queryOrCondition", "queryRoot$ebnf$1"],
-        postprocess: id,
-      },
-      {
-        name: "queryOrCondition",
-        symbols: [
-          "queryOrCondition",
-          lexer.has("ws") ? { type: "ws" } : ws,
-          lexer.has("kw_or") ? { type: "kw_or" } : kw_or,
-          lexer.has("ws") ? { type: "ws" } : ws,
-          "queryAndCondition",
-        ],
-        postprocess: (d) =>
-          d.length > 1
-            ? { type: "logic", op: "or", expressions: [d[0], d[4]] }
-            : d[0],
-      },
-      {
-        name: "queryOrCondition",
-        symbols: ["queryAndCondition"],
-        postprocess: id,
-      },
-      {
-        name: "queryAndCondition$ebnf$1$subexpression$1",
-        symbols: [
-          lexer.has("kw_and") ? { type: "kw_and" } : kw_and,
-          lexer.has("ws") ? { type: "ws" } : ws,
-        ],
-      },
-      {
-        name: "queryAndCondition$ebnf$1",
-        symbols: ["queryAndCondition$ebnf$1$subexpression$1"],
-        postprocess: id,
-      },
-      {
-        name: "queryAndCondition$ebnf$1",
-        symbols: [],
-        postprocess: function (d) {
-          return null;
-        },
-      },
-      {
-        name: "queryAndCondition",
-        symbols: [
-          "queryAndCondition",
-          lexer.has("ws") ? { type: "ws" } : ws,
-          "queryAndCondition$ebnf$1",
-          "queryThenCondition",
-        ],
-        postprocess: (d) =>
-          d.length > 1
-            ? { type: "logic", op: "and", expressions: [d[0], d[3]] }
-            : d[0],
-      },
-      {
-        name: "queryAndCondition",
-        symbols: ["queryThenCondition"],
-        postprocess: id,
-      },
-      {
-        name: "queryThenCondition",
-        symbols: [
-          "queryThenCondition",
-          lexer.has("ws") ? { type: "ws" } : ws,
-          lexer.has("kw_then") ? { type: "kw_then" } : kw_then,
-          lexer.has("ws") ? { type: "ws" } : ws,
-          "queryCondition",
-        ],
-        postprocess: (d) =>
-          d.length > 1
-            ? { type: "logic", op: "sequence", expressions: [d[0], d[4]] }
-            : d[0],
-      },
-      {
-        name: "queryThenCondition",
-        symbols: ["queryCondition"],
-        postprocess: id,
-      },
-      {
-        name: "queryCondition",
-        symbols: [
-          lexer.has("negation") ? { type: "negation" } : negation,
-          "queryCondition",
-        ],
-        postprocess: function (d) {
-          return { type: "not", expression: d[1] };
-        },
-      },
-      {
-        name: "queryCondition$ebnf$1",
-        symbols: [lexer.has("ws") ? { type: "ws" } : ws],
-        postprocess: id,
-      },
-      {
-        name: "queryCondition$ebnf$1",
-        symbols: [],
-        postprocess: function (d) {
-          return null;
-        },
-      },
-      {
-        name: "queryCondition$ebnf$2",
-        symbols: [lexer.has("ws") ? { type: "ws" } : ws],
-        postprocess: id,
-      },
-      {
-        name: "queryCondition$ebnf$2",
-        symbols: [],
-        postprocess: function (d) {
-          return null;
-        },
-      },
-      {
-        name: "queryCondition",
-        symbols: [
-          lexer.has("lparen") ? { type: "lparen" } : lparen,
-          "queryCondition$ebnf$1",
-          "queryOrCondition",
-          "queryCondition$ebnf$2",
-          lexer.has("rparen") ? { type: "rparen" } : rparen,
-        ],
-        postprocess: function (d) {
-          return { type: "subquery", expression: d[2] };
-        },
-      },
-      {
-        name: "queryCondition$ebnf$3",
-        symbols: [lexer.has("subquery") ? { type: "subquery" } : subquery],
-        postprocess: id,
-      },
-      {
-        name: "queryCondition$ebnf$3",
-        symbols: [],
-        postprocess: function (d) {
-          return null;
-        },
-      },
-      {
-        name: "queryCondition$ebnf$4",
-        symbols: [lexer.has("converter") ? { type: "converter" } : converter],
-        postprocess: id,
-      },
-      {
-        name: "queryCondition$ebnf$4",
-        symbols: [],
-        postprocess: function (d) {
-          return null;
-        },
-      },
-      {
-        name: "queryCondition$ebnf$5",
-        symbols: [lexer.has("value") ? { type: "value" } : value],
-        postprocess: id,
-      },
-      {
-        name: "queryCondition$ebnf$5",
-        symbols: [],
-        postprocess: function (d) {
-          return null;
-        },
-      },
-      {
-        name: "queryCondition",
-        symbols: [
-          "queryCondition$ebnf$3",
-          lexer.has("kw") ? { type: "kw" } : kw,
-          "queryCondition$ebnf$4",
-          "queryCondition$ebnf$5",
-        ],
-        postprocess: function (d) {
-          return {
-            type: "expression",
-            subquery_var: d[0],
-            keyword: d[1],
-            converter: d[2],
-            value: d[3],
-          };
-        },
-      },
-      {
-        name: "queryCondition$ebnf$6",
-        symbols: [lexer.has("converter") ? { type: "converter" } : converter],
-        postprocess: id,
-      },
-      {
-        name: "queryCondition$ebnf$6",
-        symbols: [],
-        postprocess: function (d) {
-          return null;
-        },
-      },
-      {
-        name: "queryCondition$ebnf$7",
-        symbols: [lexer.has("value") ? { type: "value" } : value],
-        postprocess: id,
-      },
-      {
-        name: "queryCondition$ebnf$7",
-        symbols: [],
-        postprocess: function (d) {
-          return null;
-        },
-      },
-      {
-        name: "queryCondition$ebnf$8",
-        symbols: [lexer.has("ws") ? { type: "ws" } : ws],
-        postprocess: id,
-      },
-      {
-        name: "queryCondition$ebnf$8",
-        symbols: [],
-        postprocess: function (d) {
-          return null;
-        },
-      },
-      {
-        name: "queryCondition",
-        symbols: [
-          lexer.has("keyword_or_error")
-            ? { type: "keyword_or_error" }
-            : keyword_or_error,
-          "queryCondition$ebnf$6",
-          "queryCondition$ebnf$7",
-          "queryCondition$ebnf$8",
-        ],
-        postprocess: function (d) {
-          return { type: "error", expression: d[0] };
-        },
-      },
-    ],
-    ParserStart: "queryRoot",
-  };
-  if (typeof module !== "undefined" && typeof module.exports !== "undefined") {
-    module.exports = grammar;
-  } else {
-    window.grammar = grammar;
-  }
-=======
     {"name": "queryRoot$ebnf$1", "symbols": [(lexer.has("ws") ? {type: "ws"} : ws)], "postprocess": id},
     {"name": "queryRoot$ebnf$1", "symbols": [], "postprocess": function(d) {return null;}},
     {"name": "queryRoot", "symbols": ["queryOrCondition", "queryRoot$ebnf$1"], "postprocess": id},
@@ -309,14 +50,18 @@
     {"name": "queryCondition", "symbols": [(lexer.has("lparen") ? {type: "lparen"} : lparen), "queryCondition$ebnf$1", "queryOrCondition", "queryCondition$ebnf$2", (lexer.has("rparen") ? {type: "rparen"} : rparen)], "postprocess": function(d) {return {'type': 'subquery', 'expression': d[2]};}},
     {"name": "queryCondition$ebnf$3", "symbols": [(lexer.has("subquery") ? {type: "subquery"} : subquery)], "postprocess": id},
     {"name": "queryCondition$ebnf$3", "symbols": [], "postprocess": function(d) {return null;}},
-    {"name": "queryCondition$ebnf$4", "symbols": [(lexer.has("value") ? {type: "value"} : value)], "postprocess": id},
+    {"name": "queryCondition$ebnf$4", "symbols": [(lexer.has("converter") ? {type: "converter"} : converter)], "postprocess": id},
     {"name": "queryCondition$ebnf$4", "symbols": [], "postprocess": function(d) {return null;}},
-    {"name": "queryCondition", "symbols": ["queryCondition$ebnf$3", (lexer.has("kw") ? {type: "kw"} : kw), "queryCondition$ebnf$4"], "postprocess": function(d) {return {'type': 'expression', 'subquery_var':d[0], 'keyword':d[1], 'value': d[2]};}},
     {"name": "queryCondition$ebnf$5", "symbols": [(lexer.has("value") ? {type: "value"} : value)], "postprocess": id},
     {"name": "queryCondition$ebnf$5", "symbols": [], "postprocess": function(d) {return null;}},
-    {"name": "queryCondition$ebnf$6", "symbols": [(lexer.has("ws") ? {type: "ws"} : ws)], "postprocess": id},
+    {"name": "queryCondition", "symbols": ["queryCondition$ebnf$3", (lexer.has("kw") ? {type: "kw"} : kw), "queryCondition$ebnf$4", "queryCondition$ebnf$5"], "postprocess": function(d) {return {'type': 'expression', 'subquery_var':d[0], 'keyword':d[1], 'converter': d[2], 'value': d[3]};}},
+    {"name": "queryCondition$ebnf$6", "symbols": [(lexer.has("converter") ? {type: "converter"} : converter)], "postprocess": id},
     {"name": "queryCondition$ebnf$6", "symbols": [], "postprocess": function(d) {return null;}},
-    {"name": "queryCondition", "symbols": [(lexer.has("keyword_or_error") ? {type: "keyword_or_error"} : keyword_or_error), "queryCondition$ebnf$5", "queryCondition$ebnf$6"], "postprocess": function(d) {return {'type': 'error', 'expression': d[0]};}}
+    {"name": "queryCondition$ebnf$7", "symbols": [(lexer.has("value") ? {type: "value"} : value)], "postprocess": id},
+    {"name": "queryCondition$ebnf$7", "symbols": [], "postprocess": function(d) {return null;}},
+    {"name": "queryCondition$ebnf$8", "symbols": [(lexer.has("ws") ? {type: "ws"} : ws)], "postprocess": id},
+    {"name": "queryCondition$ebnf$8", "symbols": [], "postprocess": function(d) {return null;}},
+    {"name": "queryCondition", "symbols": [(lexer.has("keyword_or_error") ? {type: "keyword_or_error"} : keyword_or_error), "queryCondition$ebnf$6", "queryCondition$ebnf$7", "queryCondition$ebnf$8"], "postprocess": function(d) {return {'type': 'error', 'expression': d[0]};}}
 ]
   , ParserStart: "queryRoot"
 }
@@ -325,5 +70,4 @@
 } else {
    window.grammar = grammar;
 }
->>>>>>> 760d731b
 })();