--- conflicted
+++ resolved
@@ -80,13 +80,8 @@
                 </template>
                 <span>Show Streams</span>
               </v-tooltip>
-<<<<<<< HEAD
-              <v-tooltip v-if="tag.Definition != '...'" bottom>
-                <template #activator="{ on, attrs }">
-=======
-              <v-tooltip location="bottom">
-                <template #activator="{ props }">
->>>>>>> 95e32901
+              <v-tooltip v-if="tag.Definition != '...'" location="bottom">
+                <template #activator="{ props }">
                   <v-btn
                     variant="plain"
                     density="compact"
