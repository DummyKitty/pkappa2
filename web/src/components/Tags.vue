--- conflicted
+++ resolved
@@ -2,16 +2,10 @@
   <v-simple-table dense>
     <thead>
       <tr>
-<<<<<<< HEAD
-        <th class="text-left">Name</th>
-        <th class="text-left">Query</th>
-        <th class="text-left">Status</th>
-        <th colspan="2" class="text-left">Converters</th>
-=======
         <th class="text-left" width="20%">Name</th>
         <th class="text-left" width="50%">Query</th>
-        <th colspan="2" class="text-left" width="30%">Status</th>
->>>>>>> c762f6fe
+        <th class="text-left" width="10%">Status</th>
+        <th colspan="2" class="text-left" width="20%">Converters</th>
       </tr>
     </thead>
     <tbody>
@@ -171,7 +165,7 @@
         acc[tag.Name] = tag.Converters.join(", ");
         return acc;
       }, {});
-    }
+    },
   },
   methods: {
     ...mapActions(["updateTags"]),
